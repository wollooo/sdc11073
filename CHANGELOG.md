--- conflicted
+++ resolved
@@ -4,16 +4,11 @@
 The format is based on [Keep a Changelog](https://keepachangelog.com/en/1.0.0/),
 and this project adheres to [Semantic Versioning](https://semver.org/spec/v2.0.0.html).
 
-<<<<<<< HEAD
-## [1.1.6] - 2022-01-27
-### Fixed
-  - wsdiscovery no longer listens on all adapters on multicast address 
-  - dispatching SOAP notifications by ReferenceParameters using mandatory attribute IsReferenceParameter
-=======
 
-## [1.2.0] - 2022-01-31
+## [1.2.0] - 2022-02-02
 ### Fixed
 - possible invalid file name in communication log.
+- dispatching SOAP notifications by ReferenceParameters using mandatory attribute IsReferenceParameter
 
 ### Changed
 - xml schema validation validates complete soap envelopes, not only the body (as before).
@@ -24,7 +19,6 @@
   - wsdiscovery no longer listens on all adapters on multicast address
   - in wsdiscovery: stopping the sending thread not until its queue data is processed.  
     This prevents that bye messages are not send.
->>>>>>> 894b13a8
 
 ## [1.1.5] - 2021-11-26
 ### Added
