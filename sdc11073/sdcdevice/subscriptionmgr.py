--- conflicted
+++ resolved
@@ -47,8 +47,7 @@
     IDENT_TAG = etree_.QName('http.local.com', 'MyDevIdentifier')
 
     def __init__(self, mode, base_urls, notifyToAddress, notifyRefNode, endToAddress, endToRefNode, expires,
-                 max_subscription_duration, filter_, sslContext,
-                 acceptedEncodings):  # pylint:disable=too-many-arguments
+                 max_subscription_duration, filter_, sslContext, acceptedEncodings):  # pylint:disable=too-many-arguments
         '''
         @param notifyToAddress: dom node of Subscribe Request
         @param endToAddress: dom node of Subscribe Request
@@ -141,16 +140,10 @@
                                              referenceParametersNode=None)
         soapEnvelope.setAddress(addr)
         for identNode in self.notifyRefNodes:
-<<<<<<< HEAD
             identNode_ = copy.copy(identNode)
             # mandatory attribute acc. to ws_addressing SOAP Binding (https://www.w3.org/TR/2006/REC-ws-addr-soap-20060509/)
             identNode_.set(wsaTag('IsReferenceParameter'), 'true')
             soapEnvelope.addHeaderElement(identNode_)
-
-        soapEnvelope.validateBody(self._bicepsSchema.bmmSchema)
-=======
-            soapEnvelope.addHeaderElement(identNode)
->>>>>>> 894b13a8
         return soapEnvelope
 
     def _mkEndReport(self, soapEnvelope, action):
@@ -255,8 +248,7 @@
                                                                                                        self._filters))
 
     @classmethod
-    def fromSoapEnvelope(cls, soapEnvelope, sslContext, acceptedEncodings, max_subscription_duration,
-                         base_urls):
+    def fromSoapEnvelope(cls, soapEnvelope, sslContext, acceptedEncodings, max_subscription_duration, base_urls):
         endToAddress = None
         endToRefNode = []
         endToAddresses = soapEnvelope.bodyNode.xpath('wse:Subscribe/wse:EndTo', namespaces=nsmap)
